--- conflicted
+++ resolved
@@ -215,7 +215,7 @@
 fastify.post('/openai-sip', async (request, reply) => {
     const event = request.body;
     if (event?.type === 'realtime.call.incoming') {
-<<<<<<< HEAD
+
         // The webhook payload places the call identifier in `data.call_id`.
         const callId = event.data?.call_id || event.data?.id;
 
@@ -225,13 +225,6 @@
             return;
         }
 
-=======
-        const callId = event.data?.id;
-        if (!callId) {
-            fastify.log.error({ event }, 'Missing callId in realtime.call.incoming event');
-            return reply.code(400).send({ ok: false, error: 'missing callId' });
-        }
->>>>>>> 90df6ce6
         // Accept the call then attach a session using the Agents SDK
         (async () => {
             try {
@@ -253,11 +246,9 @@
                 });
 
                 const session = new RealtimeSession(agent, {
-<<<<<<< HEAD
-                    model: 'gpt-4o-realtime-preview',
-=======
+
                     model: 'gpt-realtime',
->>>>>>> 90df6ce6
+
                     transport: new OpenAIRealtimeWebSocket({
                         url: `wss://api.openai.com/v1/realtime/calls/${callId}`,
                     }),
